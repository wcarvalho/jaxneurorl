"""

TESTING:
JAX_TRACEBACK_FILTERING=off python -m ipdb -c continue projects/humansf/trainer_housemaze.py \
  --debug=True \
  --wandb=False \
  --search=dynaq

JAX_DISABLE_JIT=1 JAX_TRACEBACK_FILTERING=off python -m ipdb -c continue projects/humansf/trainer_housemaze.py \
  --debug=True \
  --wandb=False \
  --search=alpha

TESTING SLURM LAUNCH:
python projects/humansf/trainer_housemaze.py \
  --parallel=sbatch \
  --debug_parallel=True \
  --search=alpha

RUNNING ON SLURM:
python projects/humansf/trainer_housemaze.py \
  --parallel=sbatch \
  --time '0-02:30:00' \
  --search=alpha

python library/sweep.py \
  --program=projects/humansf/trainer_housemaze.py \
  --parallel=sbatch \
  --time '0-02:30:00' \
  --search=alpha
"""
from typing import Any, Callable, Dict, Union, Optional



import os
import jax
from flax import struct
import functools
import jax.numpy as jnp
import jax.tree_util as jtu

from ray import tune

from safetensors.flax import save_file
from flax.traverse_util import flatten_dict

import numpy as np

os.environ['XLA_PYTHON_CLIENT_PREALLOCATE']='false'


from library import launcher
from library import utils
from library import loggers

from projects.humansf import alphazero
from projects.humansf import qlearning
from projects.humansf import offtask_dyna
from projects.humansf import networks
from projects.humansf import observers as humansf_observers
from projects.humansf.housemaze import levels
from projects.humansf.housemaze import renderer
from projects.humansf import housemaze_env as maze

from projects.humansf.housemaze import utils as housemaze_utils
from agents import value_based_basics as vbb

###FLAGS = flags.FLAGS


def make_logger(
        config: dict,
        env: maze.HouseMaze,
        env_params: maze.EnvParams,
        action_names: dict,
        render_fn: Callable = None,
        extract_task_info: Callable = None,
        get_task_name: Callable = None,
        learner_log_extra: Optional[Callable[[Any], Any]] = None
):
    return loggers.Logger(
        gradient_logger=loggers.default_gradient_logger,
        learner_logger=loggers.default_learner_logger,
        experience_logger=functools.partial(
            humansf_observers.experience_logger,
            action_names=action_names,
            extract_task_info=extract_task_info,
            get_task_name=get_task_name,
            render_fn=render_fn,
            max_len=config['MAX_EPISODE_LOG_LEN'],
        ),
        learner_log_extra=learner_log_extra,
    )


def load_env_params(
      num_groups: int,
      max_objects: int = 3,
      file: str = 'list_of_groups.npy',
      large_only: bool = False,
    ):
    # load groups
    if os.path.exists(file):
      list_of_groups = np.load(file)
    else:
      raise RuntimeError(f"Missing file specifying groups for maze: {file}")

    group_set = list_of_groups[0]
    assert num_groups <= 3
    group_set = group_set[:num_groups]

    # load levels
    pretrain_level = levels.two_objects
    train_level = levels.three_pairs_maze1

    ##################
    # create reset parameters
    ##################
    make_int_array = lambda x: jnp.asarray(x, dtype=jnp.int32)
    def make_reset_params(
        map_init,
        train_objects,
        test_objects,
        **kwargs):

      train_objects_ = np.ones(max_objects)*-1
      train_objects_[:len(train_objects)] = train_objects
      test_objects_ = np.ones(max_objects)*-1
      test_objects_[:len(test_objects)] = test_objects
      map_init = map_init.replace(
          grid=make_int_array(map_init.grid),
          agent_pos=make_int_array(map_init.agent_pos),
          agent_dir=make_int_array(map_init.agent_dir),
      )
      return maze.ResetParams(
          map_init=map_init,
          train_objects=make_int_array(train_objects_),
          test_objects=make_int_array(test_objects_),
          **kwargs,
      )
       
    list_of_reset_params = []
    num_starting_locs = 4
    max_starting_locs = 10
    # -------------
    # pretraining levels
    # -------------
    for group in group_set:
      list_of_reset_params.append(
          make_reset_params(
              map_init=maze.MapInit(*housemaze_utils.from_str(
                  pretrain_level, char_to_key=dict(A=group[0], B=group[1]))),
              train_objects=group[:1],
              test_objects=group[1:],
              starting_locs=make_int_array(
                  np.ones((len(group_set), max_starting_locs, 2))*-1)
          )
      )

    # -------------
    # MAIN training level
    # -------------
    train_objects = group_set[:, 0]
    test_objects = group_set[:, 1]
    map_init = maze.MapInit(*housemaze_utils.from_str(
        train_level,
        char_to_key=dict(
            A=group_set[0, 0],
            B=group_set[0, 1],
            C=group_set[1, 0],
            D=group_set[1, 1],
            E=group_set[2, 0],
            F=group_set[2, 1],
        )))

    all_starting_locs = np.ones((len(group_set), max_starting_locs, 2))*-1
    for idx, goal in enumerate(train_objects):
        path = housemaze_utils.find_optimal_path(
            map_init.grid, map_init.agent_pos, np.array([goal]))
        width = len(path)//num_starting_locs
        starting_locs = np.array([path[i] for i in range(0, len(path), width)])
        all_starting_locs[idx, :len(starting_locs)] = starting_locs

    if large_only:
       list_of_reset_params = []
    list_of_reset_params.append(
        make_reset_params(
            map_init=map_init,
            train_objects=train_objects,
            test_objects=test_objects,
            starting_locs=make_int_array(all_starting_locs),
            curriculum=jnp.array(True),
        )
    )

    return group_set, maze.EnvParams(
        reset_params=jtu.tree_map(
            lambda *v: jnp.stack(v), *list_of_reset_params),
    )

def run_single(
        config: dict,
        save_path: str = None):

    rng = jax.random.PRNGKey(config["SEED"])
    #config['save_path'] = save_path
    ###################
    # load data
    ###################
    num_groups = config['rlenv']['ENV_KWARGS'].pop('NUM_GROUPS', 3)
    group_set, env_params = load_env_params(
        num_groups=num_groups,
       file='projects/humansf/housemaze_list_of_groups.npy',
       )
    test_env_params = env_params.replace(training=False)

    image_dict = housemaze_utils.load_image_dict(
        'projects/humansf/housemaze/image_data.pkl')
    # Reshape the images to separate the blocks
    images = image_dict['images']
    reshaped = images.reshape(len(images), 8, 4, 8, 4, 3)

    # Take the mean across the block dimensions
    image_dict['images'] = reshaped.mean(axis=(2, 4)).astype(np.uint8)

    ###################
    # load env
    ###################
    task_objects = group_set.reshape(-1)
    task_runner = maze.TaskRunner(
        task_objects=task_objects)
    keys = image_dict['keys']
    env = maze.HouseMaze(
        task_runner=task_runner,
        num_categories=len(keys),
    )
    env = housemaze_utils.AutoResetWrapper(env)


    ###################
    ## custom observer
    ###################
    action_names = {
        action.value: action.name for action in env.action_enum()}


    def housemaze_render_fn(state: maze.EnvState):
      return renderer.create_image_from_grid(
          state.grid,
          state.agent_pos,
          state.agent_dir,
          image_dict)

    def extract_task_info(timestep: maze.TimeStep):
      state = timestep.state
      return {
          'map_idx': state.map_idx,
          'is_train_task': state.is_train_task,
          'category': state.task_object,
       }

    def task_from_variables(variables):
      map_idx = variables['map_idx']
      category = keys[variables['category']]
      is_train_task = variables['is_train_task']
      label = '1.train' if is_train_task else '0.TEST'
      setting = 'S' if map_idx == 0 else 'L'

      return f'{label} - {setting} - {category}'

    observer_class = functools.partial(
      humansf_observers.TaskObserver,
      extract_task_info=extract_task_info,
      action_names=action_names,
    )

    ##################
    # algorithms
    ##################
    alg_name = config['alg']
    if alg_name == 'qlearning':
      make_train = functools.partial(
          vbb.make_train,
          make_agent=functools.partial(
             qlearning.make_agent,
             ObsEncoderCls=networks.HouzemazeObsEncoder,
             ),
          make_optimizer=qlearning.make_optimizer,
          make_loss_fn_class=qlearning.make_loss_fn_class,
          make_actor=qlearning.make_actor,
          make_logger=functools.partial(
            make_logger,
            render_fn=housemaze_render_fn,
            extract_task_info=extract_task_info,
            get_task_name=task_from_variables,
            action_names=action_names,
            learner_log_extra=functools.partial(
              qlearning.learner_log_extra,
              config=config,
              action_names=action_names,
              extract_task_info=extract_task_info,
              get_task_name=task_from_variables,
              render_fn=housemaze_render_fn,
              )
            ),
      )
    elif alg_name == 'alphazero':
      import mctx
      max_value = config.get('MAX_VALUE', 10)
      num_bins = config['NUM_BINS']

      discretizer = utils.Discretizer(
          max_value=max_value,
          num_bins=num_bins,
          min_value=-max_value)

      num_train_simulations = config.get('NUM_SIMULATIONS', 4)
      mcts_policy = functools.partial(
          mctx.gumbel_muzero_policy,
          max_depth=config.get('MAX_SIM_DEPTH', None),
          num_simulations=num_train_simulations,
          gumbel_scale=config.get('GUMBEL_SCALE', 1.0))
      eval_mcts_policy = functools.partial(
          mctx.gumbel_muzero_policy,
          max_depth=config.get('MAX_SIM_DEPTH', None),
          num_simulations=config.get(
            'NUM_EVAL_SIMULATIONS', num_train_simulations),
          gumbel_scale=config.get('GUMBEL_SCALE', 1.0))

      make_train = functools.partial(
          vbb.make_train,
          make_agent=functools.partial(
              alphazero.make_agent,
              ObsEncoderCls=networks.HouzemazeObsEncoder,
              test_env_params=test_env_params),
          make_optimizer=alphazero.make_optimizer,
          make_loss_fn_class=functools.partial(
              alphazero.make_loss_fn_class,
              discretizer=discretizer),
          make_actor=functools.partial(
              alphazero.make_actor,
              discretizer=discretizer,
              mcts_policy=mcts_policy,
              eval_mcts_policy=eval_mcts_policy),
          make_logger=functools.partial(
            make_logger,
            render_fn=housemaze_render_fn,
            extract_task_info=extract_task_info,
            get_task_name=task_from_variables,
            action_names=action_names,
            ),
      )
    elif alg_name == 'dynaq':
      import distrax
      from projects.humansf import train_extra_replay
      sim_policy = config.get('SIM_POLICY', 'gamma')
      num_simulations = config.get('NUM_SIMULATIONS', 15)
      if sim_policy == 'gamma':
        temp_dist = distrax.Gamma(
          concentration=config.get("TEMP_CONCENTRATION", 1.),
          rate=config.get("TEMP_RATE", 1.))

        rng, rng_ = jax.random.split(rng)
        temperatures = temp_dist.sample(
            seed=rng_,
            sample_shape=(num_simulations,))
        greedy_idx = int(temperatures.argmin())

        def simulation_policy(
            preds: struct.PyTreeNode,
            sim_rng: jax.Array):
          q_values = preds.q_vals
          assert q_values.shape[0] == temperatures.shape[0]
          logits = q_values / jnp.expand_dims(temperatures, -1)
          return distrax.Categorical(
              logits=logits).sample(seed=sim_rng)

      elif sim_policy == 'epsilon':
        vals = np.logspace(
                  num=config.get('NUM_EPSILONS', 256),
                  start=config.get('EPSILON_MIN', .05),
                  stop=config.get('EPSILON_MAX', .9),
                  base=config.get('EPSILON_BASE', .1))
        epsilons = jax.random.choice(
            rng, vals, shape=(num_simulations,))
        greedy_idx = int(epsilons.argmin())
        def simulation_policy(
            preds: struct.PyTreeNode,
            sim_rng: jax.Array):
            q_values = preds.q_vals
            assert q_values.shape[0] == epsilons.shape[0]
            sim_rng = jax.random.split(sim_rng, q_values.shape[0])
            return jax.vmap(qlearning.epsilon_greedy_act, in_axes=(0, 0, 0))(
               q_values, epsilons, sim_rng)

      else:
        raise NotImplementedError

      def make_init_offtask_timestep(x: maze.TimeStep, offtask_w: jax.Array):
          task_object = (task_objects*offtask_w).sum(-1)
          task_object = task_object.astype(jnp.int32)
          new_state = x.state.replace(
              step_num=jnp.zeros_like(x.state.step_num),
              task_w=offtask_w,
              task_object=task_object,  # only used for logging
          )

          return x.replace(
              state=new_state,
              observation=jax.vmap(jax.vmap(env.make_observation))(
                  new_state,
                  x.observation.prev_action.argmax(-1),
              ),
              # reset reward, discount, step type
              reward=jnp.zeros_like(x.reward),
              discount=jnp.ones_like(x.discount),
              step_type=jnp.ones_like(x.step_type),
          )

      
      make_train = functools.partial(
          train_extra_replay.make_train,
          make_agent=functools.partial(
            offtask_dyna.make_agent,
            ObsEncoderCls=networks.HouzemazeObsEncoder,
            model_env_params=test_env_params
            ),
          make_optimizer=offtask_dyna.make_optimizer,
          make_loss_fn_class=functools.partial(
            offtask_dyna.make_loss_fn_class,
            online_coeff=config.get('ONLINE_COEFF', 1.0),
            dyna_coeff=0.0,
            ),
          make_replay_loss_fn_class=functools.partial(
            offtask_dyna.make_loss_fn_class,
            make_init_offtask_timestep=make_init_offtask_timestep,
            simulation_policy=simulation_policy,
            online_coeff=config.get('DYNA_ONLINE_COEFF', 0.0),
            dyna_coeff=config.get('DYNA_COEFF', 1.0),
          ),
          make_actor=offtask_dyna.make_actor,
          make_logger=functools.partial(
            make_logger,
            render_fn=housemaze_render_fn,
            extract_task_info=extract_task_info,
            get_task_name=task_from_variables,
            action_names=action_names,
            learner_log_extra=functools.partial(
              offtask_dyna.learner_log_extra,
              config=config,
              action_names=action_names,
              extract_task_info=extract_task_info,
              get_task_name=task_from_variables,
              render_fn=housemaze_render_fn,
              sim_idx=greedy_idx,
              )),
          save_params_fn=functools.partial(
             train_extra_replay.save_params,
             filename_fn=lambda n: f"{save_path}/{alg_name}_{n}.safetensors")
      )

    else:
      raise NotImplementedError(alg_name)

    train_fn = make_train(
      config=config,
      env=env,
      train_env_params=env_params,
      test_env_params=test_env_params,
      ObserverCls=observer_class,
      )
    train_vjit = jax.jit(jax.vmap(train_fn))

    rngs = jax.random.split(rng, config["NUM_SEEDS"])
    outs = jax.block_until_ready(train_vjit(rngs))

    #---------------
    # save model weights
    #---------------
    if save_path is not None:
        def save_params(params: Dict, filename: Union[str, os.PathLike]) -> None:
            flattened_dict = flatten_dict(params, sep=',')
            save_file(flattened_dict, filename)

        model_state = outs['runner_state'][0]
        # save only params of the firt run
        params = jax.tree_map(lambda x: x[0], model_state.params)
        os.makedirs(save_path, exist_ok=True)

        save_params(params, f'{save_path}/{alg_name}.safetensors')
        print(f'Parameters of first batch saved in {save_path}/{alg_name}.safetensors')

        config_filename = f'{save_path}/{alg_name}.config'
        import pickle
        # Save the dictionary as a pickle file
        with open(config_filename, 'wb') as f:
          pickle.dump(config, f)
        print(f'Config saved in {config_filename}')


def sweep(search: str = ''):
  search = search or 'ql'
  if search == 'ql':
    sweep_config = {
        'metric': {
            'name': 'evaluator_performance/0.0 avg_episode_return',
            'goal': 'maximize',
        },
        'parameters': {
            "config_name": {'values': ['ql_housemaze']},
            'TOTAL_TIMESTEPS': {'values': [30e6]},
        }
    }
  elif search == 'alpha':
    sweep_config = {
        'metric': {
            'name': 'evaluator_performance/0.0 avg_episode_return',
            'goal': 'maximize',
        },
        'parameters': {
            "config_name": {'values': ['alpha_housemaze']},
            'TOTAL_TIMESTEPS': {'values': [5e6]},
        }
    }
  elif search == 'dynaq':
    sweep_config = {
       'metric': {
            'name': 'evaluator_performance/0.0 avg_episode_return',
            'goal': 'maximize',
        },
        'parameters': {
            "config_name": {'values': ['dyna_keyroom']},
            'DYNA_COEFF': {'values': [1, .1, .01]},
            'TOTAL_TIMESTEPS': {'values': [5e6]},
            'alg': {'values': ['dynaq']},
        }
    }
<<<<<<< HEAD
    space = [
        {
            "group": tune.grid_search(['dynaq-11-extra']),
            "alg": tune.grid_search(['dynaq']),
            #"SAMPLE_LENGTH": tune.grid_search([sl]),
            #"BUFFER_BATCH_SIZE": tune.grid_search([int(40//sl)*32]),
            "TOTAL_TIMESTEPS": tune.grid_search([5e6]),
            "SIM_POLICY": tune.grid_search(['gamma', 'epsilon']),
            "DYNA_ONLINE_COEFF": tune.grid_search([0., .1, 1.]),
            "DYNA_COEFF": tune.grid_search([.1, 1.]),
            #"DYNA_COEFF": tune.grid_search([1., .1]),
            #"TEMP_RATE": tune.grid_search([.5, 1., 1.5]),
            **shared,
        },
        #{
        #    "group": tune.grid_search(['dynaq-11-speed-cnn']),
        #    "alg": tune.grid_search(['dynaq']),
        #    "TOTAL_TIMESTEPS": tune.grid_search([10e6]),
        #    "RNN_CELL_TYPE": tune.grid_search(['none']),
        #    "NUM_EMBED_LAYERS": tune.grid_search([0, 1]),
        #    **shared,
        #},
      ]
  #elif search == 'dynaq2':
  #  shared = {
  #    "config_name": tune.grid_search(['dyna_housemaze']),
  #  }
  #  space = [
  #      {
  #          "group": tune.grid_search(['dynaq-12-speed-iql']),
  #          "alg": tune.grid_search(['dynaq']),
  #          "TOTAL_TIMESTEPS": tune.grid_search([10e6]),
  #          "RNN_CELL_TYPE": tune.grid_search(['GRUCell']),
  #          "TOTAL_BATCH_SIZE": tune.grid_search([32*2, 32*3, 32*4, 32*5]),
  #          "LR": tune.grid_search([.005]),
  #          "TD_LAMBDA": tune.grid_search([.6]),
  #          "EPS_ADAM": tune.grid_search([.001]),
  #          "MAX_GRAD_NORM": tune.grid_search([25]),
  #          **shared,
  #      },
  #      {
  #          "group": tune.grid_search(['dynaq-12-speed-reg']),
  #          "alg": tune.grid_search(['dynaq']),
  #          "TOTAL_TIMESTEPS": tune.grid_search([10e6]),
  #          "RNN_CELL_TYPE": tune.grid_search(['GRUCell']),
  #          "TOTAL_BATCH_SIZE": tune.grid_search([32*2, 32*3, 32*4, 32*5]),
  #          "LR": tune.grid_search([.005, .001]),
  #          **shared,
  #      },
  #    ]
=======
>>>>>>> 99992df7
  else:
    raise NotImplementedError(search)

  return sweep_config



if __name__ == '__main__':
  from library.utils import make_parser
  parser = make_parser()
  args = parser.parse_args()
  launcher.run(
      args,
      trainer_filename=__file__,
      config_path='projects/humansf/configs',
      run_fn=run_single,
      sweep_fn=sweep,
      folder=os.environ.get(
          'RL_RESULTS_DIR', '/tmp/rl_results_dir')
  )<|MERGE_RESOLUTION|>--- conflicted
+++ resolved
@@ -2,32 +2,26 @@
 
 TESTING:
 JAX_TRACEBACK_FILTERING=off python -m ipdb -c continue projects/humansf/trainer_housemaze.py \
-  --debug=True \
-  --wandb=False \
-  --search=dynaq
+  app.debug=True \
+  app.wandb=False \
+  app.search=dynaq
 
 JAX_DISABLE_JIT=1 JAX_TRACEBACK_FILTERING=off python -m ipdb -c continue projects/humansf/trainer_housemaze.py \
-  --debug=True \
-  --wandb=False \
-  --search=alpha
+  app.debug=True \
+  app.wandb=False \
+  app.search=alpha
 
 TESTING SLURM LAUNCH:
 python projects/humansf/trainer_housemaze.py \
-  --parallel=sbatch \
-  --debug_parallel=True \
-  --search=alpha
+  app.parallel=sbatch \
+  app.debug_parallel=True \
+  app.search=alpha
 
 RUNNING ON SLURM:
 python projects/humansf/trainer_housemaze.py \
-  --parallel=sbatch \
-  --time '0-02:30:00' \
-  --search=alpha
-
-python library/sweep.py \
-  --program=projects/humansf/trainer_housemaze.py \
-  --parallel=sbatch \
-  --time '0-02:30:00' \
-  --search=alpha
+  app.parallel=sbatch \
+  app.time='0-02:30:00' \
+  app.search=dynaq
 """
 from typing import Any, Callable, Dict, Union, Optional
 
@@ -40,7 +34,9 @@
 import jax.numpy as jnp
 import jax.tree_util as jtu
 
-from ray import tune
+import hydra
+from omegaconf import DictConfig
+
 
 from safetensors.flax import save_file
 from flax.traverse_util import flatten_dict
@@ -66,7 +62,6 @@
 from projects.humansf.housemaze import utils as housemaze_utils
 from agents import value_based_basics as vbb
 
-###FLAGS = flags.FLAGS
 
 
 def make_logger(
@@ -278,7 +273,7 @@
     ##################
     # algorithms
     ##################
-    alg_name = config['alg']
+    alg_name = config['ALG']
     if alg_name == 'qlearning':
       make_train = functools.partial(
           vbb.make_train,
@@ -530,82 +525,32 @@
             'goal': 'maximize',
         },
         'parameters': {
-            "config_name": {'values': ['dyna_keyroom']},
-            'DYNA_COEFF': {'values': [1, .1, .01]},
+            'DYNA_COEFF': {'values': [1]},
             'TOTAL_TIMESTEPS': {'values': [5e6]},
-            'alg': {'values': ['dynaq']},
-        }
+        },
+        'overrides': ['alg=dyna', 'rlenv=housemaze', 'user=wilka'],
+        'group': 'dynaq-14',
     }
-<<<<<<< HEAD
-    space = [
-        {
-            "group": tune.grid_search(['dynaq-11-extra']),
-            "alg": tune.grid_search(['dynaq']),
-            #"SAMPLE_LENGTH": tune.grid_search([sl]),
-            #"BUFFER_BATCH_SIZE": tune.grid_search([int(40//sl)*32]),
-            "TOTAL_TIMESTEPS": tune.grid_search([5e6]),
-            "SIM_POLICY": tune.grid_search(['gamma', 'epsilon']),
-            "DYNA_ONLINE_COEFF": tune.grid_search([0., .1, 1.]),
-            "DYNA_COEFF": tune.grid_search([.1, 1.]),
-            #"DYNA_COEFF": tune.grid_search([1., .1]),
-            #"TEMP_RATE": tune.grid_search([.5, 1., 1.5]),
-            **shared,
-        },
-        #{
-        #    "group": tune.grid_search(['dynaq-11-speed-cnn']),
-        #    "alg": tune.grid_search(['dynaq']),
-        #    "TOTAL_TIMESTEPS": tune.grid_search([10e6]),
-        #    "RNN_CELL_TYPE": tune.grid_search(['none']),
-        #    "NUM_EMBED_LAYERS": tune.grid_search([0, 1]),
-        #    **shared,
-        #},
-      ]
-  #elif search == 'dynaq2':
-  #  shared = {
-  #    "config_name": tune.grid_search(['dyna_housemaze']),
-  #  }
-  #  space = [
-  #      {
-  #          "group": tune.grid_search(['dynaq-12-speed-iql']),
-  #          "alg": tune.grid_search(['dynaq']),
-  #          "TOTAL_TIMESTEPS": tune.grid_search([10e6]),
-  #          "RNN_CELL_TYPE": tune.grid_search(['GRUCell']),
-  #          "TOTAL_BATCH_SIZE": tune.grid_search([32*2, 32*3, 32*4, 32*5]),
-  #          "LR": tune.grid_search([.005]),
-  #          "TD_LAMBDA": tune.grid_search([.6]),
-  #          "EPS_ADAM": tune.grid_search([.001]),
-  #          "MAX_GRAD_NORM": tune.grid_search([25]),
-  #          **shared,
-  #      },
-  #      {
-  #          "group": tune.grid_search(['dynaq-12-speed-reg']),
-  #          "alg": tune.grid_search(['dynaq']),
-  #          "TOTAL_TIMESTEPS": tune.grid_search([10e6]),
-  #          "RNN_CELL_TYPE": tune.grid_search(['GRUCell']),
-  #          "TOTAL_BATCH_SIZE": tune.grid_search([32*2, 32*3, 32*4, 32*5]),
-  #          "LR": tune.grid_search([.005, .001]),
-  #          **shared,
-  #      },
-  #    ]
-=======
->>>>>>> 99992df7
   else:
     raise NotImplementedError(search)
 
   return sweep_config
 
-
-
-if __name__ == '__main__':
-  from library.utils import make_parser
-  parser = make_parser()
-  args = parser.parse_args()
+@hydra.main(
+      version_base=None,
+      config_path='configs',
+      config_name="config")
+def main(config: DictConfig):
   launcher.run(
-      args,
+      config,
       trainer_filename=__file__,
       config_path='projects/humansf/configs',
       run_fn=run_single,
       sweep_fn=sweep,
       folder=os.environ.get(
           'RL_RESULTS_DIR', '/tmp/rl_results_dir')
-  )+  )
+
+
+if __name__ == '__main__':
+  main()