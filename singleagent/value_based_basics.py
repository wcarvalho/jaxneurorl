"""

def make_agent(
        config: dict,
        env: environment.Environment,
        env_params: environment.EnvParams,
        rng: jax.random.KeyArray,
        ) -> Tuple[Agent, Params, AgentState]:
  '''This create a neural network that defines the agent.
      It also, initializes their parameters and initial
      agent state (e.g. LSTM state)'''

def make_optimizer(config: dict) -> optax.GradientTransformation:
  '''This create the optimizer (e.g. ADAM) that will optimize 
      the neural network'''

def make_loss_fn_class(config) -> vbb.RecurrentLossFn:
  '''This create the loss function that will be used for
      learning (e.g. Q-learning)'''

def make_actor(config: dict, agent: Agent) -> :
  '''This creates an Actor with two methods actor_step and eval_step.
      actor_step is used to generate actions during training.
      eval_step is used to generate actions during evaluation.
      For example, with epsilon-greedy Q-learning actor_step 
      maybe sample using the current epsilon-value whereas
      eval_step maybe also select actions according to the
      highest Q-value'''

custom_make_train = functools.partial(
   make_train,
   make_agent=make_agent,
   make_optimizer=make_optimizer,
   make_loss_fn_class=make_loss_fn_class,
   make_actor=make_actor)
"""


import functools
import os
import jax
import jax.numpy as jnp
import numpy as np
from functools import partial
from typing import NamedTuple, Dict, Union, Optional, Tuple, Callable

import dataclasses

import optax
import flax.linen as nn
from flax.linen.initializers import constant, orthogonal
from flax.training.train_state import TrainState
import flashbax as fbx
import wandb

import flax
import rlax
from gymnax.environments import environment

os.environ['XLA_PYTHON_CLIENT_PREALLOCATE']='false'

from library.wrappers import TimeStep
from library import observers

##############################
# Data types
##############################
Config = Dict
Action = flax.struct.PyTreeNode
Agent = nn.Module
RNGKey = jax.random.KeyArray
Params = flax.core.FrozenDict
AgentState = flax.struct.PyTreeNode
Predictions = flax.struct.PyTreeNode
Env = environment.Environment
EnvParams = environment.EnvParams
ActorStepFn = Callable[[TrainState, AgentState, TimeStep, RNGKey],
                  Tuple[Predictions, AgentState]]
EnvStepFn = Callable[[RNGKey, TimeStep, Action, EnvParams],
                       TimeStep]

class RNNInput(NamedTuple):
    obs: jax.Array
    done: jax.Array

class Actor(NamedTuple):
  actor_step: ActorStepFn
  eval_step: ActorStepFn

class Transition(NamedTuple):
    timestep: TimeStep
    action: jax.Array
    extras: Optional[dict] = None
    info: Optional[dict] = None

class RunnerState(NamedTuple):
    train_state: TrainState
    observer_state: flax.struct.PyTreeNode
    timestep: TimeStep
    agent_state: jax.Array
    rng: jax.random.KeyArray
    buffer_state: Optional[fbx.trajectory_buffer.TrajectoryBufferState] = None

class AcmeBatchData(flax.struct.PyTreeNode):
    timestep: TimeStep
    action: jax.Array

    @property
    def discount(self):
        return self.timestep.discount

    @property
    def reward(self):
        return self.timestep.reward

<<<<<<< HEAD
=======
class CustomTrainState(TrainState):
    target_network_params: flax.core.FrozenDict
    timesteps: int
    n_updates: int

##############################
# Loss function
##############################


>>>>>>> 3510ae11
def masked_mean(x, mask):
  if len(mask.shape) < len(x.shape):
    nx = len(x.shape)
    nd = len(mask.shape)
    extra = nx - nd
    dims = list(range(nd, nd+extra))
    z = jnp.multiply(x, jnp.expand_dims(mask, dims))
  else:
    z = jnp.multiply(x, mask)
  return (z.sum(0))/(mask.sum(0)+1e-5)

def batch_to_sequence(values: jax.Array) -> jax.Array:
    return jax.tree_map(
        lambda x: jnp.transpose(x, axes=(1, 0, *range(2, len(x.shape)))), values)

@dataclasses.dataclass
class RecurrentLossFn:
  """Recurrent loss function with burn-in structured modelled after R2D2.
  
  https://openreview.net/forum?id=r1lyTjAqYX
  """

  network: nn.Module
  discount: float = 0.99
  tx_pair: rlax.TxPair = rlax.IDENTITY_PAIR
  burn_in_length: int = None

  data_wrapper: flax.struct.PyTreeNode = AcmeBatchData

  def __call__(
      self,
      params,
      target_params,
      batch,
      key_grad,
      steps,
    ):
    """Calculate a loss on a single batch of data."""
    unroll = functools.partial(self.network.apply, method=self.network.unroll)

    # Get core state & warm it up on observations for a burn-in period.
    # Replay core state.
    online_state = batch.extras.get('agent_state')

    # get online_state from 0-th time-step
    online_state = jax.tree_map(lambda x: x[:, 0], online_state)
    target_state = online_state

    # Convert sample data to sequence-major format [T, B, ...].
    data = batch_to_sequence(batch)

    #--------------------------
    # Maybe burn the core state in.
    #--------------------------
    burn_in_length = self.burn_in_length
    if burn_in_length:

      burn_data = jax.tree_map(lambda x: x[:burn_in_length], data)
      _, online_state = unroll(params, online_state, burn_data.timestep)
      _, target_state = unroll(target_params, target_state, burn_data.timestep)

    # Only get data to learn on from after the end of the burn in period.
    data = jax.tree_map(lambda seq: seq[burn_in_length:], data)

    #--------------------------
    # Unroll on sequences to get online and target Q-Values.
    #--------------------------
    online_preds, online_state = unroll(
        params, online_state, data.timestep)
    target_preds, target_state = unroll(
        target_params, target_state, data.timestep)

    # -----------------------
    # compute loss
    # -----------------------
    data = self.data_wrapper(data.timestep, data.action)

    # [T-1, B], [B]
    elemwise_error, batch_loss, metrics = self.error(
      data=data,
      online_preds=online_preds,
      online_state=online_state,
      target_preds=target_preds,
      target_state=target_state,
      params=params,
      target_params=target_params,
      steps=steps,
      key_grad=key_grad)

    # TODO: add priorizied replay

    batch_loss = batch_loss.mean()
    return batch_loss, metrics

##############################
# Neural Network
##############################

class ScannedRNN(nn.Module):

    hidden_dim: int = 128
    cell: nn.RNNCellBase = nn.LSTMCell

    def unroll(self, rnn_state, x: RNNInput):
        """Applies the module.

        follows example: https://flax.readthedocs.io/en/latest/api_reference/flax.linen/_autosummary/flax.linen.scan.html
        rnn_state: [B]
        x: [T, B]; however, scan over it
        """

        def body_fn(step, carry, x):
          y, carry = step(carry, x)
          return carry, y

        scan = nn.scan(
          body_fn, variable_broadcast="params",
          split_rngs={"params": False}, in_axes=0, out_axes=0)

        return scan(self, rnn_state, x)

    @nn.compact
    def __call__(self, rnn_state, x: RNNInput):
        """Applies the module."""
        # [B, D]

        def conditional_update(cond, new, old):
          # [B, D]
          return jnp.where(cond[:, np.newaxis], new, old)

        # [B, ...]
        updated_rnn_state = tuple(conditional_update(x.done, new, old) for new, old in zip(self.initialize_carry((x.obs.shape)), rnn_state))

        new_rnn_state, y = self.cell(updated_rnn_state, x.obs)
        return y, new_rnn_state

    def initialize_carry(self, example_shape: Tuple[int]):
        return self.cell.initialize_carry(
            jax.random.PRNGKey(0), example_shape
        )


##############################
# Train loss
##############################

ResetFn = Callable[[Params, TimeStep], AgentState]
MakeAgentFn = Callable[[Config, Env, EnvParams, TimeStep, jax.random.KeyArray],
                       Tuple[nn.Module, Params, ResetFn]]
MakeOptimizerFn = Callable[[Config], optax.GradientTransformation]
MakeLossFnClass = Callable[[Config], RecurrentLossFn]
MakeActorFn = Callable[[Config, Agent], Actor]

def unroll_agent(
      runner_state: RunnerState,
      num_steps: int,
      actor_step_fn: ActorStepFn,
      env_step_fn: EnvStepFn,
      env_params: EnvParams):

    def _env_step(runner_state: RunnerState, unused):
        # things that will be used/changed
        rng = runner_state.rng
        prior_timestep = runner_state.timestep
        agent_state = runner_state.agent_state

        # prepare rngs for actions and step
        rng, rng_a, rng_s = jax.random.split(rng, 3)

        preds, action, agent_state = actor_step_fn(
            runner_state.train_state,
            agent_state,
            prior_timestep,
            rng_a)

        # take step in env
        timestep = env_step_fn(rng_s, prior_timestep, action, env_params)

        # create transition which will be added to buffer
        transition = Transition(
            timestep,
            action=action,
            extras=dict(preds=preds, agent_state=agent_state))

        runner_state = runner_state._replace(
            timestep=timestep,
            agent_state=agent_state,
            rng=rng,
        )

        return runner_state, transition

    return jax.lax.scan(_env_step, runner_state, None, num_steps)

def make_train_step(
        config: dict,
        env: environment.Environment,
        env_params: environment.EnvParams,
        make_agent: MakeAgentFn,
        make_optimizer: MakeOptimizerFn,
        make_loss_fn_class: MakeLossFnClass,
        make_actor: MakeActorFn,
        test_env_params: Optional[environment.EnvParams] = None,
        ObserverCls: observers.BasicObserver = observers.BasicObserver,
        ):

    config["NUM_UPDATES"] = int(
        config["TOTAL_TIMESTEPS"] // config["NUM_ENVS"]
    )

    test_env_params = test_env_params or env_params
    def vmap_reset(rng, env_params): 
      return jax.vmap(env.reset, in_axes=(0, None))(
        jax.random.split(rng, config["NUM_ENVS"]), env_params)

    def vmap_step(rng, env_state, action, env_params):
       return jax.vmap(
        env.step, in_axes=(0, 0, 0, None))(
           jax.random.split(rng, config["NUM_ENVS"]), env_state, action, env_params)


    def train(rng: jax.random.KeyArray):

        ##############################
        # INIT ENV
        ##############################
        rng, _rng = jax.random.split(rng)
        init_timestep = vmap_reset(_rng, env_params)

        ##############################
        # INIT NETWORK
        # will be absorbed into _update_step via closure
        ##############################
        rng, _rng = jax.random.split(rng)
        agent, network_params, agent_reset_fn = make_agent(
           config, env, env_params, init_timestep, _rng)

        init_agent_state = agent_reset_fn(network_params, init_timestep)

        ##############################
        # INIT Actor
        # will be absorbed into _update_step via closure
        ##############################
        actor = make_actor(config, agent)

        ##############################
        # INIT OPTIMIZER
        ##############################
        tx = make_optimizer(config)

        train_state = CustomTrainState.create(
            apply_fn=agent.apply,
            params=network_params,
            target_network_params=jax.tree_map(
                lambda x: jnp.copy(x), network_params),
            tx=tx,
            timesteps=0,
            n_updates=0,
        )

        ##############################
        # INIT BUFFER
        ##############################
        period = config.get("ADDING_PERIOD", config['SAMPLE_LENGTH']-1)
        buffer = fbx.make_trajectory_buffer(
            max_length_time_axis=config['BUFFER_SIZE']//config['NUM_ENVS'],
            min_length_time_axis=config['BUFFER_BATCH_SIZE'],
            sample_batch_size=config['BUFFER_BATCH_SIZE'],
            add_batch_size=config['NUM_ENVS'],
            sample_sequence_length=config['SAMPLE_LENGTH'],
            period=period,
        )
        buffer = buffer.replace(
            init=jax.jit(buffer.init),
            add=jax.jit(buffer.add, donate_argnums=0),
            sample=jax.jit(buffer.sample),
            can_sample=jax.jit(buffer.can_sample),
        )

        # ---------------
        # use init_transition from 0th env to initialize buffer
        # ---------------
        dummy_rng = jax.random.PRNGKey(0)
        init_preds, action, _ = actor.actor_step(
            train_state, init_agent_state, init_timestep, dummy_rng)
        init_transition = Transition(
            init_timestep,
            action=action,
            extras=dict(preds=init_preds, agent_state=init_agent_state))
        init_transition = jax.tree_map(
          lambda x: x[0], init_transition)

        # [num_envs, max_length, ...]
        buffer_state = buffer.init(init_transition) 

        ##############################
        # INIT Observer
        ##############################
        observer = ObserverCls(
           num_envs=config['NUM_ENVS'],
           log_period=int(config['ACTOR_LOG_PERIOD']//config['NUM_ENVS']))
        eval_observer = ObserverCls(
            num_envs=config['NUM_ENVS'],
            log_period=config['EVAL_EPISODES'])

        example_predictions, _ = agent.apply(
            train_state.params, init_agent_state, init_timestep)

        observer_state = observer.init(
            example_timestep=init_timestep,
            example_action=action,
            example_predictions=example_predictions)

        init_eval_observer_state = eval_observer.init(
            example_timestep=init_timestep,
            example_action=action,
            example_predictions=example_predictions)

        observer_state = observer.observe_first(
            first_timestep=init_timestep,
            observer_state=observer_state)

        ##############################
        # INIT LOSS FN
        ##############################
        loss_fn_class = make_loss_fn_class(config)
        loss_fn = loss_fn_class(network=agent)
        dummy_rng = jax.random.PRNGKey(0)

        # (batch_size, timesteps, ...)
        dummy_learn_trajectory = buffer.sample(
            buffer_state, dummy_rng).experience

        _, dummy_metrics = loss_fn(
            train_state.params,
            train_state.target_network_params,
            dummy_learn_trajectory,
            dummy_rng,
            train_state.n_updates,
        )
        dummy_metrics = jax.tree_map(lambda x:x*0.0, dummy_metrics)
        loss_name = loss_fn.__class__.__name__
        def update_loss_metrics(m, ts):
          m.update({
            'learner_steps': ts.n_updates,
            'actor_steps': ts.timesteps})
          return {f'{loss_name}/{k}': v for k,v in m.items()}

        dummy_metrics = update_loss_metrics(
          dummy_metrics, train_state)

        ##############################
        # DEFINE TRAINING LOOP
        ##############################
        def _train_step(runner_state: RunnerState, unused):
            del unused

            # things that will be used/changed
            rng = runner_state.rng
            buffer_state = runner_state.buffer_state
            train_state = runner_state.train_state
            observer_state = runner_state.observer_state
            prior_timestep = runner_state.timestep
            agent_state = runner_state.agent_state
            buffer_state = runner_state.buffer_state

            ##############################
            # 1. env step + add to buffer
            ##############################
            # prepare rngs for actions and step
            rng, rng_a, rng_s = jax.random.split(rng, 3)

            preds, action, agent_state = actor.actor_step(
               train_state,
               agent_state,
               prior_timestep,
               rng_a)

            # take step in env
            timestep = vmap_step(rng_s, prior_timestep, action, env_params)

            # # update observer with data (used for logging)
            # observer_state = observer.observe(
            #     observer_state=observer_state,
            #     next_timestep=timestep,
            #     predictions=preds,
            #     action=action)

            # update timesteps count
            train_state = train_state.replace(
                timesteps=train_state.timesteps + config["NUM_ENVS"]
            )

            # create transition which will be added to buffer
            transition = Transition(
              timestep,
              action=action,
              extras=dict(preds=preds, agent_state=agent_state))

            # update buffer with data of size [num_envs, 1, ...]
            buffer_addition = jax.tree_map(
                lambda x: x[:, np.newaxis], transition)
            buffer_state = buffer.add(
              buffer_state, buffer_addition)

            ##############################
            # 2. Learner update
            ##############################
            def _learn_phase(train_state: TrainState,
                             rng: jax.random.KeyArray):

                # (batch_size, timesteps, ...)
                rng, _rng = jax.random.split(rng)
                learn_trajectory = buffer.sample(buffer_state, _rng).experience

                # (batch_size, timesteps, ...)
                rng, _rng = jax.random.split(rng)
                (_, metrics), grads = jax.value_and_grad(loss_fn, has_aux=True)(
                    train_state.params,
                    train_state.target_network_params,
                    learn_trajectory,
                    _rng,
                    train_state.n_updates)
                metrics = update_loss_metrics(metrics, train_state)

                train_state = train_state.apply_gradients(grads=grads)
                train_state = train_state.replace(n_updates=train_state.n_updates + 1)
                return train_state, metrics

            is_learn_time = (
                (buffer.can_sample(buffer_state))
                & (  # enough experience in buffer
                    train_state.timesteps > config["LEARNING_STARTS"]
                )
                & (  # pure exploration phase ended
                    train_state.timesteps % config["TRAINING_INTERVAL"] == 0
                )  # training interval
            )

            rng, _rng = jax.random.split(rng)
            train_state, learner_metrics = jax.lax.cond(
                is_learn_time,
                lambda train_state, rng: _learn_phase(train_state, rng),
                lambda train_state, rng: (train_state, dummy_metrics),  # do nothing
                train_state,
                _rng,
            )

            # update target network
            train_state = jax.lax.cond(
                train_state.n_updates % config["TARGET_UPDATE_INTERVAL"] == 0,
                lambda train_state: train_state.replace(
                    target_network_params=optax.incremental_update(
                        train_state.params,
                        train_state.target_network_params,
                        config["TAU"],
                    )
                ),
                lambda train_state: train_state,
                operand=train_state,
            )

            ##############################
            # 3. Logging learner metrics + evaluation episodes
            ##############################
            def log_eval(runner_state, eval_observer_state):
                """Help function to test greedy policy during training"""
                def _greedy_env_step(rs: RunnerState, unused):
                    # things that will be used/changed
                    rng = rs.rng
                    prior_timestep = rs.timestep
                    agent_state = rs.agent_state

                    # prepare rngs for actions and step
                    rng, rng_a, rng_s = jax.random.split(rng, 3)

                    preds, action, agent_state = actor.eval_step(
                       rs.train_state,
                       agent_state,
                       prior_timestep,
                       rng_a)

                    # take step in env
                    timestep = vmap_step(rng_s, prior_timestep, action, test_env_params)

                    observer_state = eval_observer.observe(
                        observer_state=rs.observer_state,
                        next_timestep=timestep,
                        predictions=preds,
                        action=action,
                        maybe_flush=False,
                        )

                    rs = rs._replace(
                        agent_state=agent_state,
                        timestep=timestep,
                        observer_state=observer_state,
                        rng=rng)
                    return rs, timestep

                # reset environment
                rng = runner_state.rng
                rng, _rng = jax.random.split(rng)
                init_timestep = vmap_reset(_rng, test_env_params)

                # reset agent state
                init_agent_state = agent_reset_fn(
                   runner_state.train_state.params,
                   init_timestep)

                # create evaluation runner for greedy eva
                # unnecessary but helps ensure don't accidentally
                # re-use training information
                rng, _rng = jax.random.split(rng)
                eval_runner_state = RunnerState(
                    train_state=runner_state.train_state,
                    observer_state=observer.observe_first(
                       first_timestep=init_timestep,
                       observer_state=eval_observer_state),
                    timestep=init_timestep,
                    agent_state=init_agent_state,
                    rng=_rng)

                eval_runner_state, _ = jax.lax.scan(
                    _greedy_env_step, eval_runner_state, None,
                    config["EVAL_STEPS"]*config["EVAL_EPISODES"]
                )

                eval_observer.flush_metrics(
                   key='evaluator',
                   observer_state=eval_runner_state.observer_state,
                   force=True)

            def log_learner(learner_metrics):
              def callback(metrics):
                  if wandb.run is not None:
                    wandb.log(metrics)
              jax.debug.callback(callback, learner_metrics)

            def log(learner_metrics, runner_state, eval_observer_state):
                log_learner(learner_metrics)
                log_eval(runner_state, eval_observer_state)

            is_log_time = jnp.logical_and(
                is_learn_time,
                train_state.n_updates  % (config["LEARNER_LOG_PERIOD"] // config["NUM_STEPS"] // config["NUM_ENVS"]) == 0
               )

            jax.lax.cond(
                is_log_time,
                lambda: log(learner_metrics, runner_state, init_eval_observer_state),
                lambda: None,
            )

            ##############################
            # 4. Creat next runner state
            ##############################
            next_runner_state = RunnerState(
                train_state=train_state,
                observer_state=observer_state,
                buffer_state=buffer_state,
                timestep=timestep,
                agent_state=agent_state,
                rng=rng)

            return next_runner_state, {}

        ##############################
        # TRAINING LOOP DEFINED. NOW RUN
        ##############################
        # run loop
        rng, _rng = jax.random.split(rng)
        runner_state = RunnerState(
          train_state=train_state,
          observer_state=observer_state,
          buffer_state=buffer_state,
          timestep=init_timestep,
          agent_state=init_agent_state,
          rng=_rng)

        runner_state, _ = jax.lax.scan(
            _train_step, runner_state, None, config["NUM_UPDATES"]
        )

        return {"runner_state": runner_state}

    return train

def make_train_unroll(
        config: dict,
        env: environment.Environment,
        env_params: environment.EnvParams,
        make_agent: MakeAgentFn,
        make_optimizer: MakeOptimizerFn,
        make_loss_fn_class: MakeLossFnClass,
        make_actor: MakeActorFn,
        test_env_params: Optional[environment.EnvParams] = None,
        ObserverCls: observers.BasicObserver = observers.BasicObserver,
        ):
    """Creates a train function that does learning after unrolling agent for K timesteps.

    Args:
        config (dict): _description_
        env (environment.Environment): _description_
        env_params (environment.EnvParams): _description_
        make_agent (MakeAgentFn): _description_
        make_optimizer (MakeOptimizerFn): _description_
        make_loss_fn_class (MakeLossFnClass): _description_
        make_actor (MakeActorFn): _description_
        test_env_params (Optional[environment.EnvParams], optional): _description_. Defaults to None.
        ObserverCls (observers.BasicObserver, optional): _description_. Defaults to observers.BasicObserver.

    Returns:
        _type_: _description_
    """

    config["NUM_UPDATES"] = int(
        config["TOTAL_TIMESTEPS"] // config["NUM_ENVS"]
    )

    test_env_params = test_env_params or env_params

    def vmap_reset(rng, env_params):
      return jax.vmap(env.reset, in_axes=(0, None))(
          jax.random.split(rng, config["NUM_ENVS"]), env_params)

    def vmap_step(rng, env_state, action, env_params):
       return jax.vmap(
           env.step, in_axes=(0, 0, 0, None))(
           jax.random.split(rng, config["NUM_ENVS"]), env_state, action, env_params)

    def train(rng: jax.random.KeyArray):

        ##############################
        # INIT ENV
        ##############################
        rng, _rng = jax.random.split(rng)
        init_timestep = vmap_reset(_rng, env_params)

        ##############################
        # INIT NETWORK
        # will be absorbed into _update_step via closure
        ##############################
        rng, _rng = jax.random.split(rng)
        agent, network_params, agent_reset_fn = make_agent(
            config, env, env_params, init_timestep, _rng)

        init_agent_state = agent_reset_fn(network_params, init_timestep)

        ##############################
        # INIT Actor
        # will be absorbed into _update_step via closure
        ##############################
        actor = make_actor(config, agent)

        ##############################
        # INIT OPTIMIZER
        ##############################
        tx = make_optimizer(config)

        train_state = CustomTrainState.create(
            apply_fn=agent.apply,
            params=network_params,
            target_network_params=jax.tree_map(
                lambda x: jnp.copy(x), network_params),
            tx=tx,
            timesteps=0,
            n_updates=0,
        )

        ##############################
        # INIT BUFFER
        ##############################
        period = config.get("ADDING_PERIOD", config['SAMPLE_LENGTH']-1)
        buffer = fbx.make_trajectory_buffer(
            max_length_time_axis=config['BUFFER_SIZE']//config['NUM_ENVS'],
            min_length_time_axis=config['BUFFER_BATCH_SIZE'],
            sample_batch_size=config['BUFFER_BATCH_SIZE'],
            add_batch_size=config['NUM_ENVS'],
            sample_sequence_length=config['SAMPLE_LENGTH'],
            period=period,
        )
        buffer = buffer.replace(
            init=jax.jit(buffer.init),
            add=jax.jit(buffer.add, donate_argnums=0),
            sample=jax.jit(buffer.sample),
            can_sample=jax.jit(buffer.can_sample),
        )

        # ---------------
        # use init_transition from 0th env to initialize buffer
        # ---------------
        dummy_rng = jax.random.PRNGKey(0)
        init_preds, action, _ = actor.actor_step(
            train_state, init_agent_state, init_timestep, dummy_rng)
        init_transition = Transition(
            init_timestep,
            action=action,
            extras=dict(preds=init_preds, agent_state=init_agent_state))
        init_transition = jax.tree_map(
            lambda x: x[0], init_transition)

        # [num_envs, max_length, ...]
        buffer_state = buffer.init(init_transition)

        ##############################
        # INIT Observers
        ##############################
        observer = ObserverCls(
            num_envs=config['NUM_ENVS'],
            log_period=int(config['ACTOR_LOG_PERIOD']//config['NUM_ENVS']))
        eval_observer = ObserverCls(
            num_envs=config['NUM_ENVS'],
            log_period=config['EVAL_EPISODES'])

        example_predictions, _ = agent.apply(
            train_state.params, init_agent_state, init_timestep)

        init_actor_observer_state = observer.init(
            example_timestep=init_timestep,
            example_action=action,
            example_predictions=example_predictions)

        init_eval_observer_state = eval_observer.init(
            example_timestep=init_timestep,
            example_action=action,
            example_predictions=example_predictions)

        actor_observer_state = observer.observe_first(
            first_timestep=init_timestep,
            observer_state=init_actor_observer_state)

        ##############################
        # INIT LOSS FN
        ##############################
        loss_fn_class = make_loss_fn_class(config)
        loss_fn = loss_fn_class(network=agent)
        dummy_rng = jax.random.PRNGKey(0)

        # (batch_size, timesteps, ...)
        dummy_learn_trajectory = buffer.sample(
            buffer_state, dummy_rng).experience

        _, dummy_metrics = loss_fn(
            train_state.params,
            train_state.target_network_params,
            dummy_learn_trajectory,
            dummy_rng,
            train_state.n_updates,
        )
        dummy_metrics = jax.tree_map(lambda x: x*0.0, dummy_metrics)
        loss_name = loss_fn.__class__.__name__

        def update_loss_metrics(m, ts):
          m.update({
              'learner_steps': ts.n_updates,
              'actor_steps': ts.timesteps})
          return {f'{loss_name}/{k}': v for k, v in m.items()}

        dummy_metrics = update_loss_metrics(
            dummy_metrics, train_state)

        ##############################
        # DEFINE TRAINING LOOP
        ##############################
        def _train_step(runner_state: RunnerState, unused):
            del unused

            ##############################
            # 1. unroll for K steps + add to buffer
            ##############################
            runner_state, traj_batch = unroll_agent(
                runner_state=runner_state,
                num_steps=config["NUM_STEPS"],
                actor_step_fn=actor.actor_step,
                env_step_fn=vmap_step,
                env_params=env_params)

            # things that will be used/changed
            rng = runner_state.rng
            buffer_state = runner_state.buffer_state
            train_state = runner_state.train_state
            buffer_state = runner_state.buffer_state

            # update timesteps count
            timesteps = train_state.timesteps + config["NUM_ENVS"]*config["NUM_STEPS"]
            train_state = train_state.replace(timesteps=timesteps)

            num_steps, num_envs = traj_batch.timestep.reward.shape
            assert num_steps == config["NUM_STEPS"]
            assert num_envs == config["NUM_ENVS"]
            # [num_steps, num_envs, ...] -> [num_envs, num_steps, ...]
            buffer_traj_batch = jax.tree_util.tree_map(
                lambda x: jnp.swapaxes(x, 0, 1),
                traj_batch
            )
            # update buffer with data of size 
            buffer_state = buffer.add(buffer_state, buffer_traj_batch)

            ##############################
            # 2. Learner update
            ##############################
            def _learn_phase(train_state: TrainState,
                             rng: jax.random.KeyArray):

                # (batch_size, timesteps, ...)
                rng, _rng = jax.random.split(rng)
                learn_trajectory = buffer.sample(buffer_state, _rng).experience

                # (batch_size, timesteps, ...)
                rng, _rng = jax.random.split(rng)
                (_, metrics), grads = jax.value_and_grad(loss_fn, has_aux=True)(
                    train_state.params,
                    train_state.target_network_params,
                    learn_trajectory,
                    _rng,
                    train_state.n_updates)
                metrics = update_loss_metrics(metrics, train_state)

                train_state = train_state.apply_gradients(grads=grads)
                train_state = train_state.replace(
                    n_updates=train_state.n_updates + 1)
                return train_state, metrics

            is_learn_time = (
                (buffer.can_sample(buffer_state))
                & (  # enough experience in buffer
                    timesteps >= config["LEARNING_STARTS"]
                ))

            rng, _rng = jax.random.split(rng)
            train_state, learner_metrics = jax.lax.cond(
                is_learn_time,
                lambda train_state, rng: _learn_phase(train_state, rng),
                lambda train_state, rng: (
                    train_state, dummy_metrics),  # do nothing
                train_state,
                _rng,
            )

            # update target network
            train_state = jax.lax.cond(
                train_state.n_updates % config["TARGET_UPDATE_INTERVAL"] == 0,
                lambda train_state: train_state.replace(
                    target_network_params=optax.incremental_update(
                        train_state.params,
                        train_state.target_network_params,
                        config["TAU"],
                    )
                ),
                lambda train_state: train_state,
                operand=train_state,
            )

            ##############################
            # 3. Creat next runner state
            ##############################
            next_runner_state = runner_state._replace(
                train_state=train_state,
                buffer_state=buffer_state,
                rng=rng)

            ##############################
            # 4. Logging learner metrics + evaluation episodes
            ##############################
            def log_eval(runner_state, eval_observer_state):
                """Help function to test greedy policy during training"""
                # reset environment
                rng = runner_state.rng
                rng, _rng = jax.random.split(rng)
                init_timestep = vmap_reset(_rng, test_env_params)

                # reset agent state
                init_agent_state = agent_reset_fn(
                    runner_state.train_state.params,
                    init_timestep)

                # create evaluation runner for greedy eva
                # unnecessary but helps ensure don't accidentally
                # re-use training information
                rng, _rng = jax.random.split(rng)
                eval_runner_state = RunnerState(
                    train_state=runner_state.train_state,
                    observer_state=observer.observe_first(
                        first_timestep=init_timestep,
                        observer_state=eval_observer_state),
                    timestep=init_timestep,
                    agent_state=init_agent_state,
                    rng=_rng)

                eval_runner_state, _ = unroll_agent(
                    runner_state=eval_runner_state,
                    num_steps=config["EVAL_STEPS"]*config["EVAL_EPISODES"],
                    actor_step_fn=actor.eval_step,
                    env_step_fn=vmap_step,
                    env_params=test_env_params)

                eval_observer.flush_metrics(
                    key='evaluator',
                    observer_state=eval_runner_state.observer_state,
                    force=True)

            def log_learner(learner_metrics):
              def callback(metrics):
                  if wandb.run is not None:
                    wandb.log(metrics)
              jax.debug.callback(callback, learner_metrics)

            def log(learner_metrics, runner_state, eval_observer_state):
                log_learner(learner_metrics)
                log_eval(runner_state, eval_observer_state)

            is_log_time = jnp.logical_and(
                is_learn_time,
                train_state.n_updates % (
                    config["LEARNER_LOG_PERIOD"] // config["NUM_STEPS"] // config["NUM_ENVS"]) == 0
            )

            jax.lax.cond(
                is_log_time,
                lambda: log(learner_metrics, runner_state,
                            init_eval_observer_state),
                lambda: None,
            )

            return next_runner_state, {}

        ##############################
        # TRAINING LOOP DEFINED. NOW RUN
        ##############################
        # run loop
        rng, _rng = jax.random.split(rng)
        runner_state = RunnerState(
            train_state=train_state,
            observer_state=actor_observer_state,
            buffer_state=buffer_state,
            timestep=init_timestep,
            agent_state=init_agent_state,
            rng=_rng)

        runner_state, _ = jax.lax.scan(
            _train_step, runner_state, None, config["NUM_UPDATES"]
        )

        return {"runner_state": runner_state}

    return train

def make_train(*args, train_step_type: str = 'unroll', **kwargs):
   if train_step_type == 'unroll':
    return make_train_unroll(*args, **kwargs)
   elif train_step_type == 'single_step':
    return make_train_step(*args, **kwargs)
   else:
      raise NotImplementedError(train_step_type)<|MERGE_RESOLUTION|>--- conflicted
+++ resolved
@@ -113,8 +113,6 @@
     def reward(self):
         return self.timestep.reward
 
-<<<<<<< HEAD
-=======
 class CustomTrainState(TrainState):
     target_network_params: flax.core.FrozenDict
     timesteps: int
@@ -125,7 +123,6 @@
 ##############################
 
 
->>>>>>> 3510ae11
 def masked_mean(x, mask):
   if len(mask.shape) < len(x.shape):
     nx = len(x.shape)
